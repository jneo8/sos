### This program is free software; you can redistribute it and/or modify
## it under the terms of the GNU General Public License as published by
## the Free Software Foundation; either version 2 of the License, or
## (at your option) any later version.

## This program is distributed in the hope that it will be useful,
## but WITHOUT ANY WARRANTY; without even the implied warranty of
## MERCHANTABILITY or FITNESS FOR A PARTICULAR PURPOSE.  See the
## GNU General Public License for more details.

## You should have received a copy of the GNU General Public License
## along with this program; if not, write to the Free Software
## Foundation, Inc., 675 Mass Ave, Cambridge, MA 02139, USA.

from sos.plugins import Plugin, RedHatPlugin, DebianPlugin, UbuntuPlugin

class Corosync(Plugin):
    """ corosync information
    """

<<<<<<< HEAD
    files = ('corosync',)
=======
    plugin_name = "corosync"

>>>>>>> abb7c298
    packages = ('corosync',)

    def setup(self):
        self.add_copy_specs([
            "/etc/corosync",
            "/var/lib/corosync/fdata",
            "/var/log/cluster/corosync.log"])
        self.add_cmd_output("corosync-quorumtool -l")
        self.add_cmd_output("corosync-quorumtool -s")
        self.add_cmd_output("corosync-cpgtool")
        self.add_cmd_output("corosync-objctl -a")
        self.add_cmd_output("corosync-fplay")
<<<<<<< HEAD
        self.add_cmd_output("corosync-objctl -w runtime.blackbox.dump_state=$(date +\%s)")
        self.add_cmd_output("corosync-objctl -w runtime.blackbox.dump_flight_data=$(date +\%s)")
        self.call_ext_prog("killall -USR2 corosync")
=======
        self.add_cmd_output("/usr/sbin/corosync-objctl -w runtime.blackbox.dump_state=$(date +\%s)")
        self.add_cmd_output("/usr/sbin/corosync-objctl -w runtime.blackbox.dump_flight_data=$(date +\%s)")
        self.call_ext_prog("killall -USR2 corosync")

class RedHatCorosync(Corosync, RedHatPlugin):
    """ corosync information for RedHat based distribution
    """

    def setup(self):
        super(RedHatCorosync, self).setup()

    files = ('/usr/bin/corosync',)

class DebianCorosync(Corosync, DebianPlugin, UbuntuPlugin):
    """ corosync information for Debian and Ubuntu distributions
    """

    def setup(self):
        super(DebianCorosync, self).setup()

    files = ('/usr/sbin/corosync',)
>>>>>>> abb7c298
<|MERGE_RESOLUTION|>--- conflicted
+++ resolved
@@ -18,12 +18,7 @@
     """ corosync information
     """
 
-<<<<<<< HEAD
-    files = ('corosync',)
-=======
     plugin_name = "corosync"
-
->>>>>>> abb7c298
     packages = ('corosync',)
 
     def setup(self):
@@ -36,13 +31,8 @@
         self.add_cmd_output("corosync-cpgtool")
         self.add_cmd_output("corosync-objctl -a")
         self.add_cmd_output("corosync-fplay")
-<<<<<<< HEAD
         self.add_cmd_output("corosync-objctl -w runtime.blackbox.dump_state=$(date +\%s)")
         self.add_cmd_output("corosync-objctl -w runtime.blackbox.dump_flight_data=$(date +\%s)")
-        self.call_ext_prog("killall -USR2 corosync")
-=======
-        self.add_cmd_output("/usr/sbin/corosync-objctl -w runtime.blackbox.dump_state=$(date +\%s)")
-        self.add_cmd_output("/usr/sbin/corosync-objctl -w runtime.blackbox.dump_flight_data=$(date +\%s)")
         self.call_ext_prog("killall -USR2 corosync")
 
 class RedHatCorosync(Corosync, RedHatPlugin):
@@ -52,7 +42,6 @@
     def setup(self):
         super(RedHatCorosync, self).setup()
 
-    files = ('/usr/bin/corosync',)
 
 class DebianCorosync(Corosync, DebianPlugin, UbuntuPlugin):
     """ corosync information for Debian and Ubuntu distributions
@@ -61,5 +50,4 @@
     def setup(self):
         super(DebianCorosync, self).setup()
 
-    files = ('/usr/sbin/corosync',)
->>>>>>> abb7c298
+    files = ('/usr/sbin/corosync',)