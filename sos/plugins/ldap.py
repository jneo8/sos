### This program is free software; you can redistribute it and/or modify
## it under the terms of the GNU General Public License as published by
## the Free Software Foundation; either version 2 of the License, or
## (at your option) any later version.

## This program is distributed in the hope that it will be useful,
## but WITHOUT ANY WARRANTY; without even the implied warranty of
## MERCHANTABILITY or FITNESS FOR A PARTICULAR PURPOSE.  See the
## GNU General Public License for more details.

## You should have received a copy of the GNU General Public License
## along with this program; if not, write to the Free Software
## Foundation, Inc., 675 Mass Ave, Cambridge, MA 02139, USA.

<<<<<<< HEAD
from sos.plugins import Plugin, RedHatPlugin
=======
from sos.plugins import Plugin, RedHatPlugin, DebianPlugin, UbuntuPlugin
import os
>>>>>>> abb7c298

class Ldap(Plugin):
    """LDAP related information
    """

    plugin_name = "ldap"

    def setup(self):
        super(ldap, self).setup()

class RedHatLdap(Ldap, RedHatPlugin):
    """LDAP related information for RedHat based distribution
    """

    files = ('/etc/openldap/ldap.conf',)
    packages = ('openldap', 'nss-pam-ldapd')

    def setup(self):
        super(RedHatLdap, self).setup()

    def get_ldap_opts(self):
        # capture /etc/openldap/ldap.conf options in dict
        # FIXME: possibly not hardcode these options in?
        ldapopts=["URI","BASE","TLS_CACERTDIR"]
        results={}
        tmplist=[]
        for i in ldapopts:
            t=self.do_regex_find_all(r"^(%s)\s+(.*)" % i,"/etc/openldap/ldap.conf")
            for x in t:
                results[x[0]]=x[1].rstrip("\n")
        return results

    def setup(self):
        self.add_copy_specs(["/etc/ldap.conf", "/etc/openldap", "/etc/nslcd.conf"])

    def postproc(self):
        self.do_file_sub("/etc/ldap.conf", r"(\s*bindpw\s*)\S+", r"\1***")
        self.do_file_sub("/etc/nslcd.conf", r"(\s*bindpw\s*)\S+", r"\1***")

class DebianLdap(Ldap, DebianPlugin, UbuntuPlugin):
    """LDAP related information for Debian based distribution
    """

    def setup(self):
        super(DebianLdap, self).setup()

    files = ('/etc/ldap/ldap.conf',)
    packages = ('slapd', 'ldap-utils')

    def get_ldap_opts(self):
        # capture /etc/ldap/ldap.conf options in dict
        # FIXME: possibly not hardcode these options in?
        ldapopts=["URI","BASE","TLS_CACERTDIR"]
        results={}
        tmplist=[]
        for i in ldapopts:
            t=self.do_regex_find_all(r"^(%s)\s+(.*)" % i,"/etc/ldap/ldap.conf")
            for x in t:
                results[x[0]]=x[1].rstrip("\n")
        return results

    def setup(self):
        self.add_copy_specs(["/etc/ldap/ldap.conf", "/etc/ldap/slapd.d"])

    def postproc(self):
        self.do_file_sub("/etc/ldap/ldap.conf", r"(\s*bindpw\s*)\S+", r"\1***")<|MERGE_RESOLUTION|>--- conflicted
+++ resolved
@@ -12,31 +12,15 @@
 ## along with this program; if not, write to the Free Software
 ## Foundation, Inc., 675 Mass Ave, Cambridge, MA 02139, USA.
 
-<<<<<<< HEAD
-from sos.plugins import Plugin, RedHatPlugin
-=======
 from sos.plugins import Plugin, RedHatPlugin, DebianPlugin, UbuntuPlugin
 import os
->>>>>>> abb7c298
 
 class Ldap(Plugin):
     """LDAP related information
     """
 
     plugin_name = "ldap"
-
-    def setup(self):
-        super(ldap, self).setup()
-
-class RedHatLdap(Ldap, RedHatPlugin):
-    """LDAP related information for RedHat based distribution
-    """
-
-    files = ('/etc/openldap/ldap.conf',)
-    packages = ('openldap', 'nss-pam-ldapd')
-
-    def setup(self):
-        super(RedHatLdap, self).setup()
+    ldap_conf = "/etc/openldap/ldap.conf"
 
     def get_ldap_opts(self):
         # capture /etc/openldap/ldap.conf options in dict
@@ -45,12 +29,22 @@
         results={}
         tmplist=[]
         for i in ldapopts:
-            t=self.do_regex_find_all(r"^(%s)\s+(.*)" % i,"/etc/openldap/ldap.conf")
+            t=self.do_regex_find_all(r"^(%s)\s+(.*)" % i,self.ldap_conf)
             for x in t:
                 results[x[0]]=x[1].rstrip("\n")
         return results
 
     def setup(self):
+        super(Ldap, self).setup()
+
+class RedHatLdap(Ldap, RedHatPlugin):
+    """LDAP related information for RedHat based distribution
+    """
+
+    packages = ('openldap', 'nss-pam-ldapd')
+
+    def setup(self):
+        super(RedHatLdap, self).setup()
         self.add_copy_specs(["/etc/ldap.conf", "/etc/openldap", "/etc/nslcd.conf"])
 
     def postproc(self):
@@ -61,26 +55,11 @@
     """LDAP related information for Debian based distribution
     """
 
+    ldap_conf = "/etc/ldap/ldap.conf"
+    packages = ('slapd', 'ldap-utils')
+
     def setup(self):
         super(DebianLdap, self).setup()
 
-    files = ('/etc/ldap/ldap.conf',)
-    packages = ('slapd', 'ldap-utils')
-
-    def get_ldap_opts(self):
-        # capture /etc/ldap/ldap.conf options in dict
-        # FIXME: possibly not hardcode these options in?
-        ldapopts=["URI","BASE","TLS_CACERTDIR"]
-        results={}
-        tmplist=[]
-        for i in ldapopts:
-            t=self.do_regex_find_all(r"^(%s)\s+(.*)" % i,"/etc/ldap/ldap.conf")
-            for x in t:
-                results[x[0]]=x[1].rstrip("\n")
-        return results
-
     def setup(self):
         self.add_copy_specs(["/etc/ldap/ldap.conf", "/etc/ldap/slapd.d"])
-
-    def postproc(self):
-        self.do_file_sub("/etc/ldap/ldap.conf", r"(\s*bindpw\s*)\S+", r"\1***")